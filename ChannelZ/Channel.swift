//
//  Channel.swift
//  ChannelZ
//
//  Created by Marc Prud'hommeaux <marc@glimpse.io>
//  License: MIT (or whatever)
//

// MARK: Channel Basics

/// A Channel is a passive multi-phase receiver of items of a given type: `pulses`. It is a push-based version
/// of Swift's pull-based `Generator` type. Channels can add phases that transform, filter, merge
/// and aggregate pulses that are passed through the channel. They are well-suited to handling
/// asynchronous stream of events such as networking and UI interactions.
///
/// To listen for pulses, call the `receive` function with a closure that accepts the Channel's element type.
/// This will return a `Receipt`, which can later be used to cancel reception.  A `Channel` can have multiple 
/// receivers active, and receivers can be added to different phases of the Channel without interfering with each other.
///
/// A `Channel` is roughly analogous to the `Observable` in the ReactiveX pattern, as described at: 
/// http://reactivex.io/documentation/observable.html
/// The primary differences are that a `Channel` keeps a reference to its source which allows `conduit`s
/// to be created, and that a `Channel` doesn't have any `onError` or `onCompletion`
/// signale handlers, which means that a `Channel` is effectively infinite.
/// Error and completion handling should be implemented at a higher level, where, for example, they 
/// might be supported by having the Channel's Element type be a Swift enum with cases for 
/// `.Value(T)`, `.Error(X)`, and `.Completion`, and by adding a `terminate` phase to the `Channel`
public struct Channel<S, T> {
    /// The underlying unconstrained source of this `Channel`
    public let source: S

    /// The closure that will be performed whenever an item is emitted; analogous to ReactiveX's `onNext`
    public typealias Receiver = T->Void

    /// The closure to be executed whenever a receiver is added, where all the receiver logic is performed
    internal let reception: Receiver->Receipt

    public init(source: S, reception: Receiver->Receipt) {
        self.source = source
        self.reception = reception
    }

    /// Adds the given receiver block to this Channel's source's list to receive the pulses emitted by the
    /// source through the Channel's phases.
    ///
    /// :param: receiver the block to be executed whenever this Channel emits an item
    ///
    /// :returns: A `Receipt`, which can be used to later `cancel` reception
    public func receive(receiver: T->Void)->Receipt {
        return reception(receiver)
    }

    /// Creates a new channel with the given source
    public func resource<X>(newsource: S->X)->Channel<X, T> {
        return Channel<X, T>(source: newsource(source), reception: self.reception)
    }

    /// Erases the source type from this `Channel` to `Void`, which can be useful for simplyfying the signature
    /// for functions that don't care about the source's type or for channel phases that want to ensure the source
    /// cannot be accessed from future phases
    public func dissolve()->Channel<Void, T> {
        return resource({ _ in Void() })
    }

    /// Adds a receiver that will forward all values to the target `SinkType`
    ///
    /// :param: Sink the sink that will accept all the pulses from the Channel
    ///
    /// :returns: A `Receipt` for the pipe
    public func pipe<S2: SinkType where S2.Element == T>(var sink: S2)->Receipt {
        return receive { sink.put($0) }
    }

    /// Lifts a function to the current Channel and returns a new channel phase that when received to will pass
    /// the values of the current Channel through the Operator function.
    ///
    /// :param: receptor The functon that transforms one receiver to another
    ///
    /// :returns: The new Channel
    public func lift<U>(receptor: (U->Void)->(T->Void))->Channel<S, U> {
        return Channel<S, U>(source: source) { receiver in self.receive(receptor(receiver)) }
    }

    /// Adds a channel phase which only emits those pulses for which a given predicate holds.
    ///
    /// :param: predicate a function that evaluates the pulses emitted by the source Channel, returning `true` if they pass the filter
    ///
    /// :returns: A stateless Channel that emits only those pulses in the original Channel that the filter evaluates as `true`
    public func filter(predicate: T->Bool)->Channel<S, T> {
        return lift { receive in { item in if predicate(item) { receive(item) } } }
    }

    /// Adds a channel phase that applies the given function to each item emitted by a Channel and emits the result.
    ///
    /// :param: transform a function to apply to each item emitted by the Channel
    ///
    /// :returns: A stateless Channel that emits the pulses from the source Channel, transformed by the given function
    public func map<U>(transform: T->U)->Channel<S, U> {
        return lift { receive in { item in receive(transform(item)) } }
    }
}

/// MARK: Stateful Channel operations (accumulators, etc.)
public extension Channel {

    /// Adds a channel phase that drops any pulses that are immediately emitted upon a receiver being added but
    /// passes any pulses that are emitted after the receiver is added.
    /// In ReactiveX parlance, this convert this `observable` Channel from `cold` to `hot`
    ///
    /// :returns: A Channel that drops any elements that are emitted upon a receiver being added
    public func subsequent()->Channel<S, T> {
        return Channel(source: self.source) { receiver in
            var immediate = true
            let receipt = self.receive { item in if !immediate { receiver(item) } }
            immediate = false
            return receipt
        }
    }

    /// Adds a channel phase that retains a previous item and sends it along with the current value as an optional tuple element.
    ///
    /// :param: preserve A closure to execute to determine if a value should be trapped (defaults to retain every previous value)
    ///
    /// :returns: A stateful Channel that emits a tuple of an earlier and the current item
    public func precedent(preserve: T->Bool = { _ in true })->Channel<S, (T?, T)> {
        var antecedent: T?
        return lift { receive in { item in
            let pair: (T?, T) = (antecedent, item)
            receive(pair)
            if preserve(item) { antecedent = item }
            }
        }
    }

    /// Adds a channel phase that emits pulses only when the pulses pass the filter predicate against the most
    /// recent emitted or passed item.
    ///
    /// For example, to create a filter for distinct equatable pulses, you would do: `sieve(!=)`
    ///
    /// **Note:** the most recent value will be retained by the Channel for as long as there are receivers
    ///
    /// :param: predicate a function that evaluates the current item against the previous item
    ///
    /// :returns: A stateful Channel that emits the the pulses that pass the predicate
    public func sieve(predicate: (previous: T, current: T)->Bool)->Channel<S, T> {
        let flt = { (t: (o: T?, n: T)) in t.o == nil || predicate(previous: t.o!, current: t.n) }
        return precedent().filter(flt).map({ $0.1 })
    }

    /// Adds a channel phase that drops the first `count` elements.
    ///
    /// :param: count the number of elements to skip before emitting pulses
    ///
    /// :returns: A stateful Channel that drops the first `count` elements.
    public func drop(count: Int)->Channel<S, T> {
        return enumerate().filter({ $0.0 >= count }).map({ $0.1 })
    }

    /// Adds a channel phase that emits a tuples of pairs (*n*, *x*),
    /// where *n*\ s are consecutive `Int`\ s starting at zero,
    /// and *x*\ s are the elements
    ///
    /// :returns: A stateful Channel that emits a tuple with the element's index
    public func enumerate()->Channel<S, (Int, T)> {
        var index = 0
        return map({ (index++, $0) })
    }

    /// Adds a channel phase with the result of repeatedly calling `combine` with an accumulated value 
    /// initialized to `initial` and each element of `self`, in turn
    ///
    /// :param: initial the initial accumulated value
    /// :param: combine the accumulator function that will return the accumulation; the final funcation tuple
    ///         element should be called ad a side-effect to cause the accumulation to be pulsed
    public func reduce<U>(initial: U, combine: (U, T, U->Void)->U)->Channel<S, U> {
        var accumulation = initial
        return lift { receive in { item in accumulation = combine(accumulation, item, receive) } }
    }

    /// Accumulate the given pulses into an array until the given predicate is satisifed, and
    /// then flush all the elements of the array.
    ///
    /// :param: predicate that will cause the accumulated elements to be pulsed
    ///
    /// :returns: A stateful Channel that maintains an accumulation of elements
    public func accumulate(predicate: ([T], T)->Bool)->Channel<S, [T]> {
        return reduce([]) { a, x, f in predicate(a, x) ? { f(a+[x]); return [] }() : a+[x] }
    }

    /// Adds a channel phase that buffers emitted pulses such that the receiver will
    /// receive a array of the buffered pulses
    ///
    /// :param: count the size of the buffer
    ///
    /// :returns: A stateful Channel that buffers its pulses until it the buffer reaches `count`
    public func buffer(count: Int)->Channel<S, [T]> {
        // note: a more optimized version of this could append to a single buffer with capacity set the count
        // similar to how Java 8 streams implement their "mutable reduction operation" collect() method
        // http://docs.oracle.com/javase/8/docs/api/java/util/stream/package-summary.html#MutableReduction
        return accumulate { a, x in a.count >= count-1 }
    }

    /// Adds a channel phase that aggregates pulses with the given combine function and then
    /// emits the pulses when the partition predicate is satisified.
    ///
    /// :param: initial the initial accumulated value
    /// :param: combine the combinator function to call with the accumulated value
    /// :param: isPartition the predicate that signifies whether an item should cause the accumulated value to be emitted and cleared
    /// :param: withPartitions if true (the default), then terminator pulses will be included in the accumulation
    /// :param: clearAfterPulse if true (the default), the accumulated value will be cleared after each pulse
    ///
    /// :returns: A stateful Channel that buffers its accumulated pulses until the terminator predicate passes
    public func partition<U>(initial: U, withPartitions: Bool = true, clearAfterPulse: Bool = true, isPartition: (U, T)->Bool, combine: (U, T)->U)->Channel<S, U> {
        return reduce(initial) { (var accumulation, item, receive) in
            if isPartition(accumulation, item) {
                if withPartitions { accumulation = combine(accumulation, item) }
                receive(accumulation)
                if clearAfterPulse { accumulation = initial }
            } else {
                accumulation = combine(accumulation, item)
            }

            return accumulation
        }
    }

    /// Adds a channel phase that will cease sending pulses once the terminator predicate is satisfied.
    ///
    /// :param: terminator A predicate function that will result in cancellation of all receipts when it evaluates to `true`
    /// :param: includeFinal Whether to send the final pulse to receivers before terminating (defaults to `false`)
    /// :param: terminus An optional final sentinal closure that will be sent once after the `terminator` evaluates to `true`
    ///
    /// :returns: A stateful Channel that emits pulses until the `terminator` evaluates to true
    public func terminate(terminator: T->Bool, includeFinal: Bool = false, terminus: (()->T)? = nil)->Channel<S, T> {
        var receipts: [Receipt] = []
        var terminated = false

        return Channel(source: self.source) { receiver in
            var receipt = self.receive { item in
                if terminated { return }
                if terminator(item) {
                    if includeFinal {
                        receiver(item)
                    }

                    terminated = true
                    if let terminus = terminus {
                        receiver(terminus())
                    }
                    receipts.map { $0.cancel() }
                } else {
                    receiver(item)
                }
            }
            receipts += [receipt]
            return receipt
        }
    }

    /// Adds a channel phase that will terminate receipt after the given number of pulses have been received
    public func take(var _ count: Int = 1)->Channel<S, T> {
        return terminate({ _ in --count < 0 })
    }
}

/// MARK: Muti-Channel combination operations
public extension Channel {
    /// Adds a channel phase that spits the channel in two, where the first channel accepts elements that
    /// fail the given predicate filter, and the second channel emits the elements that pass the predicate
    /// (mnemonic: "right" also means "correct").
    ///
    /// Note that the predicate will be evaluated exactly twice for each emitted item
    ///
    /// :param: predicate a function that evaluates the pulses emitted by the source Channel, returning `true` if they pass the filter
    ///
    /// :returns: A stateless Channel pair that passes elements depending on whether they pass or fail the predicate, respectively
    public func split(predicate: T->Bool)->(Channel<S, T>, Channel<S, T>) {
        return (filter({ !predicate($0) }), filter({ predicate($0) }))
    }

    /// Creates a new channel phase by applying a function that you supply to each item emitted by
    /// the source Channel, where that function returns a Channel, and then merging those
    /// resulting Channels and emitting the results of this merger.
    ///
    /// :param: transform a function that, when applied to an item emitted by the source Channel, returns a Channel
    ///
    /// :returns: A stateless Channel that emits the result of applying the transformation function to each
    ///         item emitted by the source Channel and merging the results of the Channels
    ///         obtained from this transformation.
    public func flatMap<S2, U>(transform: T->Channel<S2, U>)->Channel<(S, [S2]), U> {
        return flatten(map(transform))
    }

    /// Adds a channel phase that flattens two Channels with heterogeneous `Source` and homogeneous `Element`s
    /// into one Channel, without any transformation, so they act like a single Channel. 
    /// 
    /// Note: The resulting Channel's receivers will not be able to distinguish which channel emitted an event;
    /// to access that information, use `either` instead.
    ///
    /// :param: with a Channel to be merged
    ///
    /// :returns: An stateless Channel that emits pulses from `self` and `with`
    public func merge<S2>(with: Channel<S2, T>)->Channel<(S, S2), T> {
        return Channel<(S, S2), T>(source: (self.source, with.source)) { f in
            return ReceiptOf(receipts: [self.receive(f), with.receive(f)])
        }
    }

    public func concat(with: Channel<S, T>)->Channel<[S], (S, T)> {
        return concatChannels([self, with])
    }

    /// Adds a channel phase formed from this Channel and another Channel by combining
    /// corresponding elements in pairs.
    /// The number of receiver invocations of the resulting `Channel<(T, U)>`
    /// is the minumum of the number of invocations of `self` and `with`.
    ///
    /// :param: with the Channel to zip with
    /// :param: capacity (optional) the maximum buffer size for the channels; if either buffer
    ///     exceeds capacity, earlier elements will be dropped silently
    ///
    /// :returns: A stateful Channel that pairs up values from `self` and `with` Channels.
    public func zip<S2, T2>(with: Channel<S2, T2>, capacity: Int? = nil)->Channel<(S, S2), (T, T2)> {
        return Channel<(S, S2), (T, T2)>(source: (self.source, with.source)) { (rcvr: (T, T2)->Void) in

            var v1s: [T] = []
            var v2s: [T2] = []

            let zipper: ()->() = {
                // only send the tuple to the subscription when we have at least one
                while v1s.count > 0 && v2s.count > 0 {
                    rcvr(v1s.removeAtIndex(0), v2s.removeAtIndex(0))
                }

                // trim to capacity if it was specified
                if let capacity = capacity {
                    while v1s.count > capacity {
                        v1s.removeAtIndex(0)
                    }
                    while v2s.count > capacity {
                        v2s.removeAtIndex(0)
                    }
                }
            }

            let rcpt1 = self.receive({ v1 in
                v1s += [v1]
                zipper()
            })

            let rcpt2 = with.receive({ v2 in
                v2s += [v2]
                zipper()
            })
            
            return ReceiptOf(receipts: [rcpt1, rcpt2])
        }
    }

    /// Adds a channel phase that is a combination around `source1` and `source2` that merges elements
    /// into a tuple of the latest vaues that have been received on either channel; note that that 
    /// latest version of each of the channels will be retained, and that no tuples will be emitted
    /// until both the channels have had at least one event. If `source1` emits 2 events followed by
    /// `source` emitting 1 event, only a tuple with `source1`'s second item will be emitted; the first
    /// item will be lost.
    ///
    /// Unlike `zip`, `combine` does not index the values with each other, but instead emits an event
    /// whenever either channel emits an event once it has been primed.
    ///
    /// :param: other the Channel to combine with
    ///
    /// :returns: A stateful Channel that emits the item of both `self` or `other`.
    public func combine<S2, T2>(other: Channel<S2, T2>)->Channel<(S, S2), (T, T2)> {
        typealias Both = (T, T2)
        var lasta: T?
        var lastb: T2?

        return Channel<(S, S2), Both>(source: (self.source, other.source)) { (rcvr: (Both->Void)) in
            let rcpt1 = self.receive { a in
                lasta = a
                if let lastb = lastb { rcvr(Both(a, lastb)) }

            }
            let rcpt2 = other.receive { b in
                lastb = b
                if let lasta = lasta { rcvr(Both(lasta, b)) }
            }
            return ReceiptOf(receipts: [rcpt1, rcpt2])
        }
    }

    /// Adds a channel phase that is a combination around `source1` and `source2` that merges elements
    /// into a tuple of optionals that will be emitted when either of the elements change.
    /// Unlike `combine`, this phase will begin emitting events immediately upon either of the combined
    /// channels emitting events; previous values are not retained, so this Channel is stateless.
    ///
    /// :param: other the Channel to either with
    ///
    /// :returns: A stateless Channel that emits the item of either `self` or `other`.
    public func either<S2, T2>(other: Channel<S2, T2>)->Channel<(S, S2), (T?, T2?)> {
        // Note: this should really be a Haskell-style Either enum, but the Swift compiler doesn't yet support them
        typealias Either = (T?, T2?)
        return Channel<(S, S2), Either>(source: (self.source, other.source)) { (rcvr: (Either->Void)) in
            let rcpt1 = self.receive { v1 in rcvr(Either(v1, nil)) }
            let rcpt2 = other.receive { v2 in rcvr(Either(nil, v2)) }
            return ReceiptOf(receipts: [rcpt1, rcpt2])
        }
    }
}

/// Utilites for creating the special trap receipt (useful for testing)
public extension Channel {
    /// Adds a receiver that will retain a certain number of values
    public func trap(_ capacity: Int = 1) -> TrapReceipt<S, T> {
        return TrapReceipt(channel: self, capacity: capacity)
    }
}

<<<<<<< HEAD
/// Flattens a Channel that emits Channels into a single Channel that emits the pulses emitted by
=======
/// Concatinates multiple channels with the same source and element types into a single channel;
/// note that the source is incuded in a tuple with the element in order to identify which source emitted the pulse
public func concatChannels<S, T>(channels: [Channel<S, T>])->Channel<[S], (S, T)> {
    return Channel<[S], (S, T)>(source: channels.map({ c in c.source })) { f in
        return ReceiptOf(receipts: channels.map({ c in c.map({ e in (c.source, e) }).receive(f) }))
    }
}

/// Flattens a Channel that emits Channels into a single Channel that emits the items emitted by
>>>>>>> 65c4b239
/// those Channels, without any transformation.
/// Note: this operation does not retain the sub-sources, since it can merge a heterogeneously-sourced series of channels
public func flatten<S1, S2, T>(channel: Channel<S1, Channel<S2, T>>)->Channel<(S1, [S2]), T> {
    // note that the Channel will always be an empty array of S2s; making the source type a closure returning the array would work, but it crashes the compiler
    var s2s: [S2] = []
    return Channel<(S1, [S2]), T>(source: (channel.source, s2s), reception: { (rcv: T->Void)->Receipt in
        var rcpts: [Receipt] = []
        let rcpt = channel.receive { (rcvrobv: Channel<S2, T>) in
            s2s += [rcvrobv.source]
            rcpts += [rcvrobv.receive { (item: T) in rcv(item) }]
        }
        rcpts += [rcpt]

        return ReceiptOf(receipts: rcpts)
    })
}


/// Creates a two-way conduit betweek two `Channel`s whose source is an `Equatable` `SinkType`, such that when either side is
/// changed, the other side is updated; each source must be a reference type for the `sink` to not be mutative
public func conduit<S1, S2, T1, T2 where S1: SinkType, S2: SinkType, S1.Element == T2, S2.Element == T1>(c1: Channel<S1, T1>, c2: Channel<S2, T2>)->Receipt {
    return ReceiptOf(receipts: [c1∞->c2.source, c2∞->c1.source])
}

/// Creates a one-way conduit betweek a `Channel`s whose source is an `Equatable` `SinkType`, such that when the left
/// side is changed the right side is updated
public func conduct<S1, S2, T1, T2 where S2: SinkType, S2.Element == T1>(c1: Channel<S1, T1>, c2: Channel<S2, T2>)->Receipt {
    return c1∞->c2.source
}


// MARK: Utilities

/// Creates a Channel sourced by a `SinkOf` that will be used to send elements to the receivers
public func channelZSink<T>(type: T.Type)->Channel<SinkOf<T>, T> {
    var rcvrs = ReceiverList<T>()
    let sink = SinkOf { rcvrs.receive($0) }
    return Channel<SinkOf<T>, T>(source: sink) { rcvrs.addReceipt($0) }
}

/// Creates a Channel sourced by a `SequenceType` that will emit all its elements to new receivers
public func channelZSequence<S, T where S: SequenceType, S.Generator.Element == T>(from: S)->Channel<S, T> {
    var receivers = ReceiverList<T>()
    return Channel(source: from) { rcvr in
        for item in from { rcvr(item) }
        return ReceiptOf() // cancelled receipt since it will never receive more pulses
    }
}

/// Creates a Channel sourced by a `GeneratorType` that will emit all its elements to new receivers
public func channelZGenerator<S, T where S: GeneratorType, S.Element == T>(from: S)->Channel<S, T> {
    var receivers = ReceiverList<T>()
    return Channel(source: from) { rcvr in
        for item in GeneratorOf(from) { rcvr(item) }
        return ReceiptOf() // cancelled receipt since it will never receive more pulses
    }
}

/// Creates a Channel sourced by an optional Closure that will be send all execution results to new receivers until it returns `.None`
public func channelZClosure<T>(from: ()->T?)->Channel<()->T?, T> {
    var receivers = ReceiverList<T>()
    return Channel(source: from) { rcvr in
        while let item = from() { rcvr(item) }
        return ReceiptOf() // cancelled receipt since it will never receive more pulses
    }
}

/// Creates a Channel sourced by a Swift or Objective-C property
public func channelZProperty<T>(initialValue: T)->Channel<PropertySource<T>, T> {
    return ∞initialValue∞
}

/// Creates a Channel sourced by a Swift or Objective-C Equatable property
public func channelZProperty<T: Equatable>(initialValue: T)->Channel<PropertySource<T>, T> {
    return ∞=initialValue=∞
}

/// Abstraction of a source that can create a channel that emits a tuple of old & new state values.
/// This is an optimization of `Channel.precedent()`, since it means that the Channel doesn't need
/// to retain a reference to the previous state element
public protocol StateSource {
    typealias Element

    var value: Element { get nonmutating set }

    /// Creates a Channel from this source that will emit tuples of the old & and state values whenever a state operation occurs
    func channelZState()->Channel<Self, (Element?, Element)>
}

/// A PropertySource can be used to wrap any Swift or Objective-C type to make it act as a `Channel`
/// The output type is a tuple of (old: T, new: T), where old is the previous value and new is the new value
public final class PropertySource<T>: StateSink, StateSource {
    public typealias State = (T?, T)
    private let receivers = ReceiverList<State>()
    public var value: T { didSet(old) { receivers.receive(State(old, value)) } }

    public init(_ value: T) { self.value = value }
    public func put(x: T) { value = x }

    public func channelZState()->Channel<PropertySource<T>, State> {
        return Channel(source: self) { rcvr in
            rcvr(State(Optional<T>.None, self.value)) // immediately issue the original value with no previous value
            return self.receivers.addReceipt(rcvr)
        }
    }
}

/// Simple protocol that permits accessing the underlying source type
public protocol StateSink: SinkType {
    var value: Element { get }
}

extension PropertySource: StateSink {
}

/// A type-erased wrapper around some state source
public struct StateOf<T>: StateSink, StateSource {
    private let valueget: Void->T
    private let valueset: T->Void
    private let channler: Void->Channel<Void, (T?, T)>

    public var value: T {
        get { return valueget() }
        nonmutating set { valueset(newValue) }
    }

    public init<S where S: StateSink, S: StateSource, S.Element == T>(_ source: S) {
        valueget = { return source.value }
        valueset = { source.value = $0 }
        channler = { return source.channelZState().dissolve() }
    }

    public mutating func put(x: T) {
        valueset(x)
    }

    public func channelZState() -> Channel<StateOf<T>, (T?, T)> {
        return channler().resource({ _ in self })
    }
}


// FIXME: this should be in Dispatch.swift, but it doesn't get linked in if it is not in the Channel.swift source file
import Dispatch

public extension Channel {

    /// Adds a phase that aggregates all pulses into an array and only pulse the aggregated array once the
    /// specified timespan has passed without it receiving another item. In ReativeX parlance, this is known as `debounce`.
    ///
    /// :param: interval the number of seconds to wait the determine if the aggregation should be pulsed
    /// :queue: the queue on which to dispatch the pulses
    /// :bgq: the serial queue on which the perform event aggregation, defaulting to a shared global serial default queue
    public func throttle(interval: Double, queue: dispatch_queue_t, bgq: dispatch_queue_t = channelZSharedSyncQueue)->Channel<S, [T]> {
        var pending: Int64 = 0 // the number of outstanding dispatches
        return map({ x in OSAtomicIncrement64(&pending); return x }).dispatch(bgq, delay: interval).accumulate { _ in OSAtomicDecrement64(&pending) <= 0 }.dispatch(queue)
    }

    /// Adds a phase that coalesces all pulses into an array and only pulses the aggregated array once the
    /// specified timespan has passed
    ///
    /// :param: interval the number of seconds to wait the determine if the aggregation should be pulsed
    /// :queue: the queue on which to dispatch the pulses
    /// :bgq: the serial queue on which the perform event aggregation, defaulting to a shared global serial default queue
    public func coalesce(interval: Double, queue: dispatch_queue_t, bgq: dispatch_queue_t = channelZSharedSyncQueue)->Channel<S, [T]> {
        let future: (Int64)->dispatch_time_t = { dispatch_time(DISPATCH_TIME_NOW, $0) }
        let delay = Int64(interval * Double(NSEC_PER_SEC))
        var nextPulse = future(delay)

        return dispatch(bgq, delay: interval)
            .accumulate { _ in future(0) >= nextPulse ? { nextPulse = future(delay); return true }() : false }
            .dispatch(queue)
    }

    /// Adds a phase that emits just the last element that was received within the given interval
    ///
    /// :param: interval the number of seconds to wait the determine if the aggregation should be pulsed
    /// :queue: the queue on which to dispatch the pulses
    /// :bgq: the serial queue on which the perform event aggregation, defaulting to a shared global serial default queue
    public func sample(interval: Double, queue: dispatch_queue_t, bgq: dispatch_queue_t = channelZSharedSyncQueue)->Channel<S, T> {
        // TODO: dispatch_get_global_queue(QOS_CLASS_DEFAULT, 0)()
        return coalesce(interval, queue: queue, bgq: bgq).map({ $0.last }).filter({ $0 != nil }).map({ $0! })
    }
    
}<|MERGE_RESOLUTION|>--- conflicted
+++ resolved
@@ -416,9 +416,6 @@
     }
 }
 
-<<<<<<< HEAD
-/// Flattens a Channel that emits Channels into a single Channel that emits the pulses emitted by
-=======
 /// Concatinates multiple channels with the same source and element types into a single channel;
 /// note that the source is incuded in a tuple with the element in order to identify which source emitted the pulse
 public func concatChannels<S, T>(channels: [Channel<S, T>])->Channel<[S], (S, T)> {
@@ -427,8 +424,7 @@
     }
 }
 
-/// Flattens a Channel that emits Channels into a single Channel that emits the items emitted by
->>>>>>> 65c4b239
+/// Flattens a Channel that emits Channels into a single Channel that emits the pulses emitted by
 /// those Channels, without any transformation.
 /// Note: this operation does not retain the sub-sources, since it can merge a heterogeneously-sourced series of channels
 public func flatten<S1, S2, T>(channel: Channel<S1, Channel<S2, T>>)->Channel<(S1, [S2]), T> {
